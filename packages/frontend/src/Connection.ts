--- conflicted
+++ resolved
@@ -81,73 +81,7 @@
     this.socket.send(`subscribe:${chain}`);
   }
 
-<<<<<<< HEAD
   public handleMessages = (messages: FeedMessage.Message[]) => {
-=======
-  private bindSocket() {
-    this.ping();
-
-    this.state = this.update({
-      status: 'online',
-      nodes: new Map(),
-      sortedNodes: [],
-    });
-
-    if (this.state.subscribed) {
-      this.resubscribeTo = this.state.subscribed;
-      this.state = this.update({ subscribed: null });
-    }
-
-    this.socket.addEventListener('message', this.handleMessages);
-    this.socket.addEventListener('close', this.handleDisconnect);
-    this.socket.addEventListener('error', this.handleDisconnect);
-  }
-
-  private ping = () => {
-    if (this.pingSent) {
-      this.handleDisconnect();
-      return;
-    }
-
-    this.pingId += 1;
-    this.pingSent = timestamp();
-    this.socket.send(`ping:${this.pingId}`);
-
-    this.pingTimeout = setTimeout(this.ping, 30000);
-  }
-
-  private pong(id: number) {
-    if (!this.pingSent) {
-      console.error('Received a pong without sending a ping first');
-
-      this.handleDisconnect();
-      return;
-    }
-
-    if (id !== this.pingId) {
-      console.error('pingId differs');
-
-      this.handleDisconnect();
-    }
-
-    const latency = timestamp() - this.pingSent;
-    this.pingSent = null;
-
-    console.log('latency', latency);
-  }
-
-  private clean() {
-    clearTimeout(this.pingTimeout);
-    this.pingSent = null;
-
-    this.socket.removeEventListener('message', this.handleMessages);
-    this.socket.removeEventListener('close', this.handleDisconnect);
-    this.socket.removeEventListener('error', this.handleDisconnect);
-  }
-
-  private handleMessages = (event: MessageEvent) => {
-    const data = event.data as FeedMessage.Data;
->>>>>>> 717c5a3a
     const { nodes, chains } = this.state;
     let { sortedNodes } = this.state;
 
