--- conflicted
+++ resolved
@@ -38,7 +38,6 @@
     )]
     socket: std::net::SocketAddr,
     #[clap(
-<<<<<<< HEAD
         required = false,
         long = "denylist",
         default_value = "Earth",
@@ -46,17 +45,11 @@
     )]
     denylist: Vec<String>,
     #[clap(
-=======
->>>>>>> a0b9ce72
         arg_enum,
         required = false,
         long = "log",
         default_value = "info",
-<<<<<<< HEAD
-        about = "Log level. Defaults to 'info'. Valid values are: error, warn, info, debug and trace"
-=======
         about = "Log level."
->>>>>>> a0b9ce72
     )]
     log_level: LogLevel,
 }
@@ -70,15 +63,9 @@
     Trace,
 }
 
-<<<<<<< HEAD
-impl Into<log::LevelFilter> for &LogLevel {
-    fn into(self) -> log::LevelFilter {
-        match self {
-=======
 impl From<&LogLevel> for log::LevelFilter {
     fn from(log_level: &LogLevel) -> Self {
         match log_level {
->>>>>>> a0b9ce72
             LogLevel::Error => log::LevelFilter::Error,
             LogLevel::Warn => log::LevelFilter::Warn,
             LogLevel::Info => log::LevelFilter::Info,
@@ -182,12 +169,8 @@
     let log_level = &opts.log_level;
     SimpleLogger::new().with_level(log_level.into()).init().expect("Must be able to start a logger");
 
-<<<<<<< HEAD
     let denylist = HashSet::from_iter(opts.denylist);
     let aggregator = Aggregator::new(denylist).start();
-=======
-    let aggregator = Aggregator::new().start();
->>>>>>> a0b9ce72
     let factory = LocatorFactory::new();
     let locator = SyncArbiter::start(4, move || factory.create());
 
