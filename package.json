--- conflicted
+++ resolved
@@ -9,13 +9,11 @@
     "kind-of": ">=6.0.3"
   },
   "scripts": {
-<<<<<<< HEAD
-    "build:all": "scripts/travis/build-all.sh",
-    "build:frontend": "scripts/travis/build-frontend.sh",
-    "test": "scripts/test.sh"
-=======
-    "build":"cd ./frontend && yarn && yarn build",
-    "build:frontend": "scripts/travis-frontend.sh"
->>>>>>> 7e1b0fa4
+    "build":"npm-run-all --parallel \"build:**\"",
+    "build:frontend": "cd ./frontend && yarn && yarn build",
+    "build:backend": "cd ./backend && cargo test && cargo build --release"
+  },
+  "devDependencies": {
+    "npm-run-all": "^4.1.5"
   }
 }